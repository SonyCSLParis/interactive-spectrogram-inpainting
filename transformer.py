from typing import Iterable, Mapping, Union, Optional, Sequence, Tuple
import pathlib
import json

import numpy as np
import torch
from torch import nn
from torch.nn import functional as F

from HT.transformer_custom import (
    TransformerCustom, TransformerDecoderCustom, TransformerEncoderCustom,
    TransformerDecoderLayerCustom, TransformerEncoderLayerCustom)


class VQNSynthTransformer(nn.Module):
    """Transformer-based generative model for latent maps

    Inputs are expected to be of shape [num_frequency_bands, time_duration],
    with `sample[0, 0]` in the image the energy in the lowest frequency band
    in the first time-frame.

    Arguments:
        * predict_frequencies_first (bool, optional, default is False):
            if True, transposes the inputs to predict time-frame by time-frame,
            potentially bringing more coherence in frequency within a given
            time-frame by bringing the dependencies closer.
        * predict_low_frequencies_first (bool, optional, default is True):
            if False, flips the inputs so that frequencies are predicted in
            decreasing order, starting at the harmonics.
        * class_conditioning_num_classes_per_modality (iterable of int,
            optional, default is None):
            when using class-labels for conditioning, provide in this iterable
            the number of classes per modality (e.g. pitch, instrument class...)
            to intialize the embeddings layer
        * class_conditioning_embedding_dim_per_modality (iterable of int,
        optional, default is None):
            when using class-labels for conditioning, provide in this iterable the
            dimension of embeddings to use for each modality
    """
    def __init__(
        self,
        shape: Iterable[int],  # [num_frequencies, frame_duration]
        n_class: int,
        channel: int,
        kernel_size: int,
        n_block: int,
        n_res_block: int,
        res_channel: int,
        attention: bool = True,
        dropout: float = 0.1,
        n_cond_res_block: int = 0,
        cond_res_channel: int = 0,
        cond_res_kernel: int = 3,
        n_out_res_block: int = 0,
        predict_frequencies_first: bool = False,
        predict_low_frequencies_first: bool = True,
        d_model: int = 512,
        embeddings_dim: int = 32,
        positional_embeddings_dim: int = 16,
        use_relative_transformer: bool = False,
        class_conditioning_num_classes_per_modality: Optional[Mapping[str, int]] = None,
        class_conditioning_embedding_dim_per_modality: Optional[Mapping[str, int]] = None,
        class_conditioning_prepend_to_dummy_input: bool = False,
        local_class_conditioning: bool = False,
        add_mask_token_to_symbols: bool = False,
        conditional_model: bool = False,
        self_conditional_model: bool = False,
        condition_shape: Optional[Tuple[int, int]] = None,
        conditional_model_num_encoder_layers: int = 12,
        conditional_model_num_decoder_layers: int = 6,
        conditional_model_nhead: int = 8,
        unconditional_model_num_encoder_layers: int = 6,
        unconditional_model_nhead: int = 8,
        use_identity_memory_mask: bool = False,
    ):
        self.shape = shape

        if self_conditional_model:
            assert use_relative_transformer, (
                "Self conditioning only meanigful for relative transformers")
            assert conditional_model, (
                "Self-conditioning is a specific case of conditioning")
            assert (condition_shape is None or condition_shape == shape)
            assert add_mask_token_to_symbols

        self.conditional_model = conditional_model
        if self.conditional_model:
            assert condition_shape is not None
        self.self_conditional_model = self_conditional_model
        self.add_mask_token_to_symbols = add_mask_token_to_symbols
        self.use_relative_transformer = use_relative_transformer
        if self.use_relative_transformer and not predict_frequencies_first:
            raise (NotImplementedError,
                   "Relative positioning only implemented along time")
        self.condition_shape = condition_shape
        if self.self_conditional_model:
            self.condition_shape = self.shape
        self.local_class_conditioning = local_class_conditioning

        self.n_class = n_class
        self.add_mask_token_to_symbols = add_mask_token_to_symbols

        self.channel = channel

        if kernel_size % 2 == 0:
            self.kernel_size = kernel_size + 1
        else:
            self.kernel_size = kernel_size

        self.n_block = n_block
        self.n_res_block = n_res_block
        self.res_channel = res_channel
        self.attention = attention
        self.dropout = dropout
        self.n_cond_res_block = n_cond_res_block
        self.cond_res_channel = cond_res_channel
        self.cond_res_kernel = cond_res_kernel
        self.n_out_res_block = n_out_res_block
        self.predict_frequencies_first = predict_frequencies_first
        self.predict_low_frequencies_first = predict_low_frequencies_first
        self.d_model = d_model
        self.embeddings_dim = embeddings_dim
        # ensure an even value
        self.positional_embeddings_dim = 2 * (positional_embeddings_dim // 2)

        self.class_conditioning_num_classes_per_modality = class_conditioning_num_classes_per_modality
        self.class_conditioning_embedding_dim_per_modality = class_conditioning_embedding_dim_per_modality
        self.class_conditioning_prepend_to_dummy_input = class_conditioning_prepend_to_dummy_input

        # TODO(theis) unify to self.num_encoder_layers and self.n_head
        # and find a better way to manage the different default values
        if self.conditional_model:
            self.conditional_model_num_encoder_layers = conditional_model_num_encoder_layers
            self.conditional_model_nhead = conditional_model_nhead
            self.conditional_model_num_decoder_layers = conditional_model_num_decoder_layers
            self.use_identity_memory_mask = use_identity_memory_mask
        else:
            self.unconditional_model_num_encoder_layers = unconditional_model_num_encoder_layers
            self.unconditional_model_nhead = unconditional_model_nhead

        self._instantiation_parameters = self.__dict__.copy()

        super().__init__()

        if self.add_mask_token_to_symbols:
            self.n_class_in = self.n_class + 1
            self.mask_token_index = self.n_class_in - 1
            self.n_class_out = self.n_class
        else:
            self.n_class_out = self.n_class_in = self.n_class

        if self.conditional_model:
            self.source_frequencies, self.source_duration = (
                self.condition_shape)
        else:
            self.source_frequencies, self.source_duration = self.shape

        if self.use_relative_transformer:
            self.source_num_channels, self.source_num_events = (
                self.source_frequencies, self.source_duration)

        self.source_transformer_sequence_length = (
            self.source_frequencies * self.source_duration)

        if self.conditional_model:
            self.target_frequencies, self.target_duration = self.shape

            self.target_transformer_sequence_length = (
                self.target_frequencies * self.target_duration)

            if self.use_relative_transformer:
                if not self.self_conditional_model:
                    self.target_events_per_source_patch = (
                        (self.target_duration // self.source_duration)
                        * (self.target_frequencies // self.source_frequencies)
                    )
                    self.target_num_channels = (
                        self.target_events_per_source_patch)

                    self.target_num_events = (
                        self.target_transformer_sequence_length
                        // self.target_num_channels)
                    # downsampling_factor = (
                    #     (self.shape[0]*self.shape[1])
                    #     // (self.condition_shape[0]*self.condition_shape[1]))
                else:
                    self.target_num_channels = self.source_num_channels
                    self.target_num_events = self.source_num_events

        if self.conditional_model:
            self.output_sizes = (-1, self.target_frequencies,
                                 self.target_duration,
                                 self.n_class_out)
        else:
            self.output_sizes = (-1, self.source_frequencies,
                                 self.source_duration,
                                 self.n_class_out)

        self.source_positional_embeddings_frequency = nn.Parameter(
            torch.randn((1,  # batch-size
                         self.source_frequencies,  # frequency-dimension
                         1,  # time-dimension
                         self.positional_embeddings_dim//2))
        )

        self.source_positional_embeddings_time = nn.Parameter(
            torch.randn((1,  # batch-size
                         1,  # frequency-dimension
                         self.source_duration,  # time-dimension
                         self.positional_embeddings_dim//2))
        )

        if self.conditional_model:
            if not self.use_relative_transformer:
                self.target_positional_embeddings_frequency = nn.Parameter(
                    torch.randn((1,  # batch-size
                                self.target_frequencies,  # frequency-dimension
                                1,  # time-dimension
                                self.positional_embeddings_dim//2))
                )

                self.target_positional_embeddings_time = nn.Parameter(
                    torch.randn((1,  # batch-size
                                1,  # frequency-dimension
                                self.target_duration,  # time-dimension
                                self.positional_embeddings_dim//2))
                )
            else:
                self.target_positional_embeddings_time = None

                # decoder-level, patch-based relative position embeddings
                # allows to locate elements within a patch of the decoder
                self.target_positional_embeddings_patch = nn.Parameter(
                    torch.randn((1,  # batch-size
                                self.target_frequencies // self.source_frequencies,  # frequency-dimension
                                self.target_duration // self.source_duration,  # time-dimension
                                self.positional_embeddings_dim // 2))
                )

                self.target_positional_embeddings_frequency = nn.Parameter(
                    torch.randn((1,  # batch-size
                                self.target_frequencies,  # frequency-dimension
                                1,  # time-dimension
                                self.positional_embeddings_dim // 2))
                )

        if self.embeddings_dim is None:
            self.embeddings_dim = self.d_model-self.positional_embeddings_dim

        self.source_embeddings_linear = nn.Linear(
            self.embeddings_dim,
            self.d_model-self.positional_embeddings_dim)
        self.source_embed = torch.nn.Embedding(self.n_class_in,
                                               self.embeddings_dim)

        if self.conditional_model:
            self.target_embeddings_linear = nn.Linear(
                self.embeddings_dim,
                self.d_model-self.positional_embeddings_dim)

            self.target_embed = torch.nn.Embedding(self.n_class_out,
                                                   self.embeddings_dim)

        # convert Transformer outputs to class-probabilities (as logits)
        self.project_transformer_outputs_to_logits = (
            nn.Linear(self.d_model, self.n_class_out))

        self.class_conditioning_num_modalities = 0
        self.class_conditioning_total_dim = 0
        self.class_conditioning_embedding_layers = nn.ModuleDict()
        self.class_conditioning_class_to_index_per_modality = {}
        self.class_conditioning_start_positions_per_modality = {}

        if self.class_conditioning_num_classes_per_modality is not None:
            self.class_conditioning_num_modalities = len(
                self.class_conditioning_embedding_dim_per_modality.values())
            self.class_conditioning_total_dim = sum(
                self.class_conditioning_embedding_dim_per_modality.values())

            # initialize class conditioning embedding layers
            for (modality_name, modality_num_classes), modality_embedding_dim in zip(
                    self.class_conditioning_num_classes_per_modality.items(),
                    self.class_conditioning_embedding_dim_per_modality.values()):
                self.class_conditioning_embedding_layers[modality_name] = (
                    torch.nn.Embedding(modality_num_classes,
                                       modality_embedding_dim)
                )

            # initialize start positions for class conditioning in start symbol
            if self.class_conditioning_prepend_to_dummy_input:
                # insert class conditioning at beginning of the start symbol
                current_position = 0
                direction = +1
            else:
                raise NotImplementedError
                # insert class conditioning at end of the start symbol
                current_position = self.d_model
                direction = -1

            for modality_name, modality_embedding_dim in (
                    self.class_conditioning_embedding_dim_per_modality.items()):
                self.class_conditioning_start_positions_per_modality[modality_name] = (
                    current_position
                )
                current_position = current_position + direction*modality_embedding_dim

            self.class_conditioning_total_dim_with_positions = (
                self.class_conditioning_total_dim
                + self.positional_embeddings_dim)

        self.source_start_symbol_dim = self.d_model
        # TODO reduce dimensionality of start symbol and use a linear layer to expand it
        self.source_start_symbol = nn.Parameter(
            torch.randn((1, 1, self.source_start_symbol_dim))
        )

        if self.conditional_model:
            self.target_start_symbol_dim = (
                self.d_model
                # - self.class_conditioning_total_embedding_dim
            )
            self.target_start_symbol = nn.Parameter(
                torch.randn((1, 1, self.target_start_symbol_dim))
            )

        if not self.use_relative_transformer:
            if self.conditional_model:
                self.transformer = nn.Transformer(
                    nhead=self.conditional_model_nhead,
                    num_encoder_layers=self.conditional_model_num_encoder_layers,
                    num_decoder_layers=self.conditional_model_num_decoder_layers,
                    d_model=self.d_model)
            else:
                encoder_layer = nn.TransformerEncoderLayer(
                    d_model=self.d_model,
                    nhead=self.unconditional_model_nhead)
                self.transformer = nn.TransformerEncoder(
                    encoder_layer,
                    num_layers=self.unconditional_model_num_encoder_layers)
        else:
            if self.conditional_model:
                encoder_nhead = self.conditional_model_nhead
                encoder_num_layers = self.conditional_model_num_encoder_layers
            else:
                encoder_nhead = self.unconditional_model_nhead
                encoder_num_layers = (
                    self.unconditional_model_num_encoder_layers)

            encoder_layer = TransformerEncoderLayerCustom(
                d_model=self.d_model,
                nhead=encoder_nhead,
                attention_bias_type='relative_attention',
                num_channels=self.source_num_channels,
                num_events=self.source_num_events
            )

            relative_encoder = TransformerEncoderCustom(
                encoder_layer=encoder_layer,
                num_layers=encoder_num_layers
            )
            if self.conditional_model:
                attention_bias_type_cross = 'relative_attention_target_source'
                if self.use_identity_memory_mask:
                    attention_bias_type_cross = 'no_bias'
                decoder_layer = TransformerDecoderLayerCustom(
                    d_model=self.d_model,
                    nhead=self.conditional_model_nhead,
                    attention_bias_type_self='relative_attention',
                    attention_bias_type_cross=attention_bias_type_cross,
                    num_channels_encoder=self.source_num_channels,
                    num_events_encoder=self.source_num_events,
                    num_channels_decoder=self.target_num_channels,
                    num_events_decoder=self.target_num_events,
                    conditional=self.local_class_conditioning,
                    condition_embeddings_dim=(
                        self.class_conditioning_total_dim_with_positions)
                )

                custom_decoder = TransformerDecoderCustom(
                    decoder_layer=decoder_layer,
                    num_layers=self.conditional_model_num_decoder_layers
                )

                self.transformer = TransformerCustom(
                    nhead=self.conditional_model_nhead,
                    custom_encoder=relative_encoder,
                    custom_decoder=custom_decoder,
                    d_model=self.d_model)
            else:
                self.transformer = relative_encoder

    def embed_data(self, input: torch.Tensor, kind: str) -> torch.Tensor:
        if kind == 'source':
            return self.source_embeddings_linear(self.source_embed(input))
        elif kind == 'target' and self.conditional_model:
            return self.target_embeddings_linear(self.target_embed(input))
        else:
            raise ValueError(f"Unexpected value {kind} for kind option")

    def _get_combined_positional_embeddings(self, kind: str) -> torch.Tensor:
        if kind == 'source':
            positional_embeddings_frequency = (
                self.source_positional_embeddings_frequency)
            positional_embeddings_time = self.source_positional_embeddings_time
            frequencies = self.source_frequencies
            duration = self.source_duration
        elif kind == 'target' and self.conditional_model:
            positional_embeddings_frequency = (
                self.target_positional_embeddings_frequency)
            positional_embeddings_time = self.target_positional_embeddings_time
            frequencies = self.target_frequencies
            duration = self.target_duration
        else:
            raise ValueError(f"Unexpected value {kind} for kind option")

        batch_dim, frequency_dim, time_dim, embedding_dim = (0, 1, 2, 3)

        repeated_frequency_embeddings = (
            positional_embeddings_frequency
            .repeat(1, 1, duration, 1))

        if not self.use_relative_transformer:
            repeated_time_embeddings = (
                positional_embeddings_time
                .repeat(1, frequencies, 1, 1))
            return torch.cat([repeated_frequency_embeddings,
                              repeated_time_embeddings],
                             dim=embedding_dim)
        else:
            if kind == 'target':
                positional_embeddings_patch = (
                    self.target_positional_embeddings_patch)

                repeated_patch_embeddings = (
                    positional_embeddings_patch
                    .repeat(
                        1, self.source_frequencies, self.source_duration, 1)
                )
                return torch.cat([repeated_frequency_embeddings,
                                  repeated_patch_embeddings],
                                 dim=embedding_dim)
            else:
                return torch.cat([repeated_frequency_embeddings,
                                  repeated_frequency_embeddings],
                                 dim=embedding_dim)

    @property
    def combined_positional_embeddings_source(self) -> torch.Tensor:
        return self._get_combined_positional_embeddings('source')

    @property
    def combined_positional_embeddings_target(self) -> torch.Tensor:
        return self._get_combined_positional_embeddings('target')

    @property
    def causal_mask(self) -> torch.Tensor:
        """Generate a mask to impose causality"""
        if self.conditional_model:
            # masking is applied only on the target, access is allowed to
            # all positions on the conditioning input
            causal_mask_length = self.target_transformer_sequence_length
        else:
            # apply causal mask to the input for the prediction task
            causal_mask_length = self.source_transformer_sequence_length

        mask = (torch.triu(torch.ones(causal_mask_length,
                                      causal_mask_length)) == 1
                ).transpose(0, 1)
        mask = mask.float().masked_fill(mask == 0, float('-inf')).masked_fill(
            mask == 1, float(0.0))
        return mask

    @property
    def identity_memory_mask(self) -> torch.Tensor:
        identity_memory_mask = (
            torch.eye(self.source_transformer_sequence_length).float())
        identity_memory_mask = (
            identity_memory_mask
            .masked_fill(identity_memory_mask == 0, float('-inf'))
            .masked_fill(identity_memory_mask == 1, float(0.0))
        )
        return identity_memory_mask

    def zig_zag_reshaping_frequencies_first(self, input: torch.Tensor
                                            ) -> torch.Tensor:
        """Re-order a target tensor via a source-defined block ordering
        """
        # patches of the target should be identified according to
        # the position they occupy below their respective "source" patch

        # slice along the time-axis
        batch_dim, frequency_dim, time_dim, embedding_dim = (0, 2, 1, 3)

        was_reshaped = False
        if input.ndim == 3:
            input = input.unsqueeze(-1)
            was_reshaped = True

        batch_size, _, _, embedding_size = input.shape

        time_slices_size = self.target_duration // self.source_num_events
        input = input.unfold(
            time_dim,
            time_slices_size,
            time_slices_size)

        # slice along the frequency-axis
        frequency_slices_size = self.target_frequencies // self.source_num_channels
        input = input.unfold(
            frequency_dim,
            frequency_slices_size,
            frequency_slices_size)

        # push back the embedding dimension as innermost dimension
        input = input.permute(
            batch_dim, time_dim, frequency_dim, 4, 5, embedding_dim)

        input = input.reshape(
            batch_size, self.target_duration, self.target_frequencies,
            embedding_size)

        if was_reshaped:
            input = input.squeeze(-1)
        return input

    def inverse_zig_zag_reshaping_frequencies_first(self,
                                                    input: torch.Tensor
                                                    ) -> torch.Tensor:
        """Re-order a target tensor via a source-defined block ordering
        """
        # patches of the target should be identified according to
        # the position they occupy below their respective "source" patch

        # slice along the time-axis
        batch_dim, frequency_dim, time_dim, embedding_dim = (0, 2, 1, 3)
        batch_size, _, embedding_size = input.shape

        input = input.reshape(batch_size, self.target_num_channels,
                              self.target_num_events, embedding_size)

        input = input.transpose(1, 2)

        input = input.reshape(batch_size, self.target_frequencies,
                              self.target_duration, embedding_size)

        # slice along the frequency-axis
        frequency_slices_size = self.target_frequencies // self.source_num_channels
        input = input.unfold(
            frequency_dim,
            frequency_slices_size,
            frequency_slices_size)

        time_slices_size = self.target_duration // self.source_num_events
        input = input.unfold(
            time_dim,
            time_slices_size,
            time_slices_size)

        # push back the embedding dimension as innermost dimension
        input = input.permute(
            batch_dim, time_dim, frequency_dim, 4, 5, embedding_dim)

        input = input.reshape(
            batch_size, self.target_frequencies, self.target_duration,
            embedding_size)
        input = input.transpose(1, 2)
        return input

    def prepare_data(self, input: torch.Tensor, kind: Optional[str] = None,
                     class_conditioning: Mapping[str, torch.Tensor] = {},
                     mask: Optional[torch.Tensor] = None
                     ) -> torch.Tensor:
        if not self.conditional_model:
            assert kind == 'source' or kind is None
            kind = 'source'
        batch_dim, frequency_dim, time_dim, embedding_dim = (0, 1, 2, 3)
        batch_size, frequencies, duration = input.shape

        input_as_sequence = self.flatten_map(input, kind=kind)

        if self.self_conditional_model and mask is not None:
            if mask.ndim > 2:
                mask = self.flatten_map(mask, kind=kind)
            input_as_sequence = input_as_sequence.masked_fill(
                mask, self.mask_token_index)

        (batch_dim, sequence_dim, embedding_dim) = (0, 1, 2)

        embedded_sequence = self.embed_data(input_as_sequence, kind=kind)

        embedded_sequence_with_positions = self.add_positions_to_sequence(
            embedded_sequence, kind=kind, embedding_dim=embedding_dim
        )

        prepared_sequence = self.maybe_add_start_symbol(
            embedded_sequence_with_positions, kind=kind,
            class_conditioning=class_conditioning, sequence_dim=1
        )

        return prepared_sequence, (
            (batch_dim, frequency_dim, time_dim))

    def add_positions_to_sequence(self, sequence: torch.Tensor, kind: str,
                                  embedding_dim: int):
        # add positional embeddings
        batch_size = sequence.shape[0]
        # combine time and frequency embeddings
        if kind == 'source':
            frequencies = self.source_frequencies
            duration = self.source_duration
            positional_embeddings = self.combined_positional_embeddings_source
            transformer_sequence_length = (
                self.source_transformer_sequence_length)
        elif kind == 'target':
            frequencies = self.target_frequencies
            duration = self.target_duration
            positional_embeddings = self.combined_positional_embeddings_target
            transformer_sequence_length = (
                self.target_transformer_sequence_length)
        else:
            raise ValueError(f"Unexpected value {kind} for kind option")

        # repeat positional embeddings over whole batch
        positional_embeddings = (
            positional_embeddings
            .reshape(1, frequencies, duration, -1)
            .repeat(batch_size, 1, 1, 1))
        positions_as_sequence = self.flatten_map(positional_embeddings,
                                                 kind=kind)

        sequence_with_positions = torch.cat(
            [sequence, positions_as_sequence],
            dim=embedding_dim
        )

        return sequence_with_positions

    def maybe_add_start_symbol(self, sequence_with_positions: torch.Tensor,
                               kind: str,
                               class_conditioning: Mapping[str, torch.Tensor],
                               sequence_dim: int):
        if self.conditional_model and kind == 'source':
            return sequence_with_positions
        # removing the unnecessary else to remove one level of indentation

        batch_size = sequence_with_positions.shape[0]
        # combine time and frequency embeddings
        if kind == 'source':
            start_symbol = self.source_start_symbol
            transformer_sequence_length = (
                self.source_transformer_sequence_length)
        elif kind == 'target':
            start_symbol = self.target_start_symbol
            transformer_sequence_length = (
                self.target_transformer_sequence_length)
        else:
            raise ValueError(f"Unexpected value {kind} for kind option")

        # repeat start-symbol over whole batch
        start_symbol = start_symbol.repeat(batch_size, 1, 1)

        if not self.local_class_conditioning:
            # add conditioning tensors to start-symbol
            for condition_name, class_condition in class_conditioning.items():
                embeddings = (
                    self.class_conditioning_embedding_layers[
                        condition_name](class_condition)).squeeze(1)
                start_position = (
                    self.class_conditioning_start_positions_per_modality[
                        condition_name])
                start_symbol[:, 0, start_position:start_position+embeddings.shape[1]] = embeddings

        sequence_with_start_symbol = torch.cat(
                [start_symbol,
                 sequence_with_positions.narrow(
                     sequence_dim,
                     0,
                     transformer_sequence_length-1)],
                dim=sequence_dim
        )
        return sequence_with_start_symbol

    def flatten_map(self, codemap: torch.Tensor, kind: str) -> torch.Tensor:
        batch_dim, frequency_dim, time_dim = (0, 1, 2)
        batch_size, frequencies, duration = codemap.shape[:3]

        if self.predict_frequencies_first:
            codemap = codemap.transpose(
                time_dim, frequency_dim)
            (frequency_dim, time_dim) = (2, 1)

        if not self.predict_low_frequencies_first:
            raise NotImplementedError

        if (kind == 'target'
                and self.use_relative_transformer
                and not self.self_conditional_model):
            # reshape the data for relative positioning:
            zig_zag_codemap = (
                self.zig_zag_reshaping_frequencies_first(codemap)
            )
            codemap = zig_zag_codemap

        flattened_codemap = (
            codemap.reshape(batch_size,
                            frequencies * duration,
                            -1)
            )
        if codemap.ndim == 3:
            flattened_codemap = flattened_codemap.squeeze(-1)
        dimensions = (batch_dim, sequence_dim, embedding_dim) = (0, 1, 2)
        return flattened_codemap

    def to_sequences(
            self, input: torch.Tensor,
            condition: Optional[torch.Tensor] = None,
            class_conditioning: Mapping[str, torch.Tensor] = {},
            mask: Optional[torch.BoolTensor] = None
            ) -> Tuple[torch.Tensor, Optional[torch.Tensor]]:
        batch_dim, frequency_dim, time_dim, embedding_dim = (0, 1, 2, 3)
        batch_size = input.shape[0]

        # TODO(theis): maybe not very readable...
        if self.conditional_model:
            source = condition
            target = input
        else:
            source = input

        source_sequence, (
            batch_dim, frequency_dim, time_dim) = self.prepare_data(
                input=source, kind='source',
                class_conditioning=class_conditioning,
                mask=mask)

        if self.conditional_model:
            target_sequence, _ = self.prepare_data(
                input=target, kind='target',
                class_conditioning=class_conditioning)
        else:
            target_sequence = None

        (batch_dim, sequence_dim, embedding_dim) = (0, 1, 2)

        return source_sequence, target_sequence

    def make_condition_sequence(self,
                                class_conditioning: Mapping[str, torch.Tensor],
                                ) -> torch.Tensor:
        kind = 'source'

        # if len(class_conditioning) == 0:
        #     batch_size = 0
        if len(class_conditioning) == 0:
            raise NotImplementedError

        batch_size = list(class_conditioning.values())[0].shape[0]
        embeddings = torch.zeros(batch_size, self.source_frequencies,
                                 self.source_duration,
                                 self.class_conditioning_total_dim
                                 )

        for condition_name, class_condition in class_conditioning.items():
            condition_embeddings = (
                self.class_conditioning_embedding_layers[
                    condition_name](class_condition))
            start_position = (
                    self.class_conditioning_start_positions_per_modality[
                        condition_name])
            end_position = start_position + condition_embeddings.shape[-1]
            embeddings[..., start_position:end_position] = condition_embeddings

        embeddings_sequence = self.flatten_map(embeddings,
                                               kind=kind)

        class_embeddings_sequence_with_positions = (
            self.add_positions_to_sequence(embeddings_sequence,
                                           kind=kind,
                                           embedding_dim=-1))
        return class_embeddings_sequence_with_positions

    def to_time_frequency_map(self, sequence: torch.Tensor, kind: str,
                              permute_output_as_logits: bool = False) -> torch.Tensor:
        if self.predict_frequencies_first:
            (frequency_dim, time_dim) = (2, 1)
        else:
            (frequency_dim, time_dim) = (1, 2)
        batch_size = sequence.shape[0]

        if not self.predict_low_frequencies_first:
            raise NotImplementedError

        sequence_dimensions = sequence.ndim
        if sequence_dimensions == 2:
            sequence = sequence.unsqueeze(-1)
            is_logits = False
        elif sequence_dimensions == 3:
            is_logits = True
        else:
            raise ValueError("Unexpected number of dimensions "
                             f"{sequence_dimensions} for input sequence")

        embedding_size = sequence.shape[2]

        output_dimensions = batch_dim, frequency_dim, time_dim, logit_dim = (
            0, frequency_dim, time_dim, 3)

        output_shape = [None] * len(self.output_sizes)
        _, output_frequencies, output_duration, _ = self.output_sizes

        if self.predict_frequencies_first:
            output_shape = (batch_size, output_duration, output_frequencies,
                            embedding_size)
        else:
            output_shape = (batch_size, output_frequencies, output_duration,
                            embedding_size)

        # reshape output to time-frequency format
        time_frequency_map = sequence.reshape(*output_shape)

        if (kind == 'target'
                and self.conditional_model
                and self.use_relative_transformer
                and not self.self_conditional_model):
            # reshape the data for relative positioning:
            zig_zag_map = (
                self.inverse_zig_zag_reshaping_frequencies_first(
                    sequence)
            )
            time_frequency_map = zig_zag_map

        if self.predict_frequencies_first:
            time_frequency_map = time_frequency_map.transpose(
                time_dim, frequency_dim)
            (frequency_dim, time_dim) = (1, 2)

        if is_logits and permute_output_as_logits:
            # permute dimensions to follow PyTorch logits convention
            time_frequency_map = (time_frequency_map.permute(0, 3, 1, 2))
        if not is_logits:
            time_frequency_map = time_frequency_map.squeeze(-1)
        return time_frequency_map

    def forward(self, input: torch.Tensor,
                condition: Optional[torch.Tensor] = None,
                class_condition: Optional[torch.Tensor] = None,
                cache: Optional[Mapping[str, torch.Tensor]] = None):
        (batch_dim, sequence_dim) = (0, 1)

        if self.conditional_model:
            target_sequence = input
            source_sequence = condition
        else:
            source_sequence = input
            target_sequence = None

        # transformer inputs are in time-major format
        time_major_source_sequence = source_sequence.transpose(0, 1)
        if self.conditional_model:
            time_major_target_sequence = target_sequence.transpose(0, 1)

        if self.local_class_conditioning:
            time_major_class_condition_sequence = class_condition.transpose(0, 1)
        else:
            time_major_class_condition_sequence = None
        (batch_dim, sequence_dim) = (1, 0)

        memory_mask = None
        if self.use_identity_memory_mask:
            memory_mask = self.identity_memory_mask

        if self.conditional_model:
            output_sequence = self.transformer(
                time_major_source_sequence,
                time_major_target_sequence,
                src_mask=(None if not self.self_conditional_model
                          else self.causal_mask.t()  # anti-causal mask
                          ),
                tgt_mask=self.causal_mask,
<<<<<<< HEAD
                memory_mask=self.causal_mask.t() + self.causal_mask,
=======
                memory_mask=memory_mask,
>>>>>>> 108d9a26
                condition=time_major_class_condition_sequence)
        else:
            output_sequence = self.transformer(time_major_source_sequence,
                                               mask=self.causal_mask)
        if self.use_relative_transformer:
            output_sequence, *attentions = output_sequence

        # transpose back to batch-major shape
        output_sequence = output_sequence.transpose(
            batch_dim, sequence_dim)
        (batch_dim, sequence_dim) = (0, 1)

        # convert outputs to class probabilities
        logits = self.project_transformer_outputs_to_logits(output_sequence)

        return logits, None

    @classmethod
    def from_parameters_and_weights(
            cls, parameters_json_path: pathlib.Path,
            model_weights_checkpoint_path: pathlib.Path,
            device: Union[str, torch.device] = 'cpu'
            ) -> 'VQNSynthTransformer':
        """Re-instantiate a stored model using init parameters and weights

        Arguments:
            parameters_json_path (pathlib.Path)
                Path to the a json file containing the keyword arguments used
                to initialize the object
            model_weights_checkpoint_path (pathlib.Path)
                Path to a model weights checkpoint file as created by
                torch.save
            device (str or torch.device, default 'cpu')
                Device on which to load the stored weights
        """
        with open(parameters_json_path, 'r') as f:
            parameters = json.load(f)
            model = cls(**parameters)

        model_state_dict = torch.load(model_weights_checkpoint_path,
                                      map_location=device)
        if 'model' in model_state_dict.keys():
            model_state_dict = model_state_dict['model']
        model.load_state_dict(model_state_dict)
        return model

    def store_instantiation_parameters(self, path: pathlib.Path) -> None:
        """Store the parameters used to create this instance as JSON"""
        with open(path, 'w') as f:
            json.dump(self._instantiation_parameters, f, indent=4)<|MERGE_RESOLUTION|>--- conflicted
+++ resolved
@@ -68,7 +68,7 @@
         condition_shape: Optional[Tuple[int, int]] = None,
         conditional_model_num_encoder_layers: int = 12,
         conditional_model_num_decoder_layers: int = 6,
-        conditional_model_nhead: int = 8,
+        conditional_model_nhead: int = 16,
         unconditional_model_num_encoder_layers: int = 6,
         unconditional_model_nhead: int = 8,
         use_identity_memory_mask: bool = False,
@@ -877,11 +877,7 @@
                           else self.causal_mask.t()  # anti-causal mask
                           ),
                 tgt_mask=self.causal_mask,
-<<<<<<< HEAD
-                memory_mask=self.causal_mask.t() + self.causal_mask,
-=======
                 memory_mask=memory_mask,
->>>>>>> 108d9a26
                 condition=time_major_class_condition_sequence)
         else:
             output_sequence = self.transformer(time_major_source_sequence,
