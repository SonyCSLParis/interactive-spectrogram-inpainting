--- conflicted
+++ resolved
@@ -275,11 +275,6 @@
             # because the Top encoder uses anti-causal attention
             condition_sequence[:, i+source_start_symbol_duration, :model.embeddings_effective_dim] = (
                     embedded_sample)
-<<<<<<< HEAD
-                # the cached memory remains valid here,
-                # because the Top encoder uses anti-causal attention
-=======
->>>>>>> 60821626
 
     codemap = model.to_time_frequency_map(codemap_as_sequence,
                                           kind=kind).long()
