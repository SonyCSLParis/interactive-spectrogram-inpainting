from typing import Union, Optional, Iterable, Tuple, Mapping
import argparse
import pathlib
import os
import json
from datetime import datetime
import uuid
import soundfile
from tqdm import tqdm
import numpy as np
import matplotlib as mpl
import matplotlib.pyplot as plt
from sklearn.preprocessing import LabelEncoder

import torch
import torchaudio
from torch import nn
from torch.nn import functional as F
from torchvision.utils import save_image

from dataset import LMDBDataset
from vqvae import VQVAE
from pixelsnail import PixelSNAIL
from transformer import VQNSynthTransformer
import utils as vqvae_utils

if torch.cuda.is_available():
    torch.set_default_tensor_type(torch.cuda.FloatTensor)

# use matplotlib without an X server
# on desktop, this prevents matplotlib windows from popping around
mpl.use('Agg')


def top_k_top_p_filtering(logits, top_k=0, top_p=0.0, filter_value=-float('Inf')):
    """ Filter a distribution of logits using top-k and/or nucleus (top-p) filtering
        Args:
            logits: logits distribution shape (batch size x sequence_duration x vocabulary size)
            top_k > 0: keep only top k tokens with highest probability (top-k filtering).
            top_p > 0.0: keep the top tokens with cumulative probability >= top_p (nucleus filtering).
                Nucleus filtering is described in Holtzman et al. (http://arxiv.org/abs/1904.09751)
        From: https://gist.github.com/thomwolf/1a5a29f6962089e871b94cbd09daf317
    """
    top_k = min(top_k, logits.size(-1))  # Safety check
    if top_k > 0:
        # Remove all tokens with a probability less than the last token of the top-k
        indices_to_remove = logits < torch.topk(logits, top_k)[0][..., -1, None]
        logits[indices_to_remove] = filter_value

    if top_p > 0.0:
        sorted_logits, sorted_indices = torch.sort(logits, descending=True)
        cumulative_probs = torch.cumsum(F.softmax(sorted_logits, dim=-1), dim=-1)

        # Remove tokens with cumulative probability above the threshold
        sorted_indices_to_remove = cumulative_probs > top_p
        # Shift the indices to the right to keep also the first token above the threshold
        sorted_indices_to_remove[..., 1:] = sorted_indices_to_remove[..., :-1].clone()
        sorted_indices_to_remove[..., 0] = 0

        # scatter sorted tensors to original indexing
        indices_to_remove = sorted_indices_to_remove.scatter(
            dim=-1, index=sorted_indices, src=sorted_indices_to_remove)
        logits[indices_to_remove] = filter_value
    return logits


def make_conditioning_tensors(
        class_conditioning: Mapping[str, Union[int, str, Tuple[int, int]]],
        label_encoders_per_conditioning: Mapping[str, LabelEncoder],
        ) -> Mapping[str, torch.Tensor]:
    class_conditioning_tensors = {}

    def make_conditioning_tensor(value: Union[int, str, Tuple[int, int]],
                                 modality: str) -> torch.Tensor:
        label_encoder = label_encoders_per_conditioning[modality]
        try:
            # check if value is a 2-uple (useful for pitch ranges)
            range_min, range_max = tuple(int(x) for x in value)
            assert range_min < range_max, (
                "Provide increasing range for range conditioning")
            encoded_label = label_encoder.transform(
                list(range(range_min, range_max))).transpose()
        except BaseException:
            encoded_label = label_encoder.transform([value])

        return torch.from_numpy(encoded_label).long()

    # for value, modality, location in zip(
    #     [args.instrument_family_conditioning_top,
    #      args.instrument_family_conditioning_bottom,
    #      args.pitch_conditioning_top, args.pitch_conditioning_bottom,
    #      ],
    #     ['instrument_family_str', 'instrument_family_str', 'pitch', 'pitch'],
    #     ['top', 'bottom', 'top', 'bottom']
    # ):
    #     maybe_add_conditioning(value, modality, location)

    for modality, value in class_conditioning.items():
        class_conditioning_tensors[modality] = (
            make_conditioning_tensor(value, modality))

    return class_conditioning_tensors


ConditioningMap = Union[Iterable[Iterable[str]],
                        Iterable[Iterable[int]]]


def make_conditioning_map(class_conditioning: Mapping[str, ConditioningMap],
                          label_encoders_per_conditioning: Mapping[
                              str, LabelEncoder],
                          ) -> Mapping[str, torch.Tensor]:
    def map_to_tensor(conditioning_map: ConditioningMap, modality: str):
        label_encoder = label_encoders_per_conditioning[modality]

        num_rows = len(conditioning_map)
        num_columns = len(conditioning_map[0])
        conditioning_tensor = torch.zeros(num_rows, num_columns).long()

        for row_index, row in enumerate(conditioning_map):
            encoded_row = label_encoder.transform(row)
            conditioning_tensor[row_index] = torch.from_numpy(encoded_row)

        return conditioning_tensor.unsqueeze(0)  # prepare in batched format

    return {modality: map_to_tensor(conditioning_map, modality)
            for modality, conditioning_map in class_conditioning.items()}


@torch.no_grad()
def sample_model(model: PixelSNAIL, device: Union[torch.device, str],
                 batch_size: int, codemap_size: Iterable[int],
                 temperature: float, condition: Optional[torch.Tensor] = None,
                 constraint: Optional[torch.Tensor] = None,
                 class_conditioning: Mapping[str, Iterable[int]] = {},
                 initial_code: Optional[torch.Tensor] = None,
                 mask: Optional[torch.Tensor] = None,
                 local_class_conditioning_map: Optional[Mapping[str, Iterable[int]]] = None,
                 top_k_sampling_k: int = 0,
                 top_p_sampling_p: float = 0.0,
                 # this option allows to drop-in tqdm_notebook when needed
                 progressbar_decorator=tqdm
                 ):
    """Generate a sample from the provided PixelSNAIL

    Arguments:
        model (PixelSNAIL)
        device (torch.device or str):
            The device on which to perform the sampling
        batch_size (int)
        codemap_size (Iterable[int]):
            The size of the codemap to generate
        temperature (float):
            Sampling temperature (lower means the model is more conservative)
        condition (torch.Tensor, optional, default None):
            Another codemap to use as hierarchical conditionning for sampling.
            If not provided, sampling is unconditionned.
        constraint_2D (torch.Tensor, optional, default None):
            If provided, fixes the top-left part of the generated 2D codemap
            to be the given Tensor.
            `constraint_2D.size` should be less or equal to codemap_size.
    """
    if initial_code is None:
        codemap = (torch.full([batch_size] + list(codemap_size),
                              fill_value=model.mask_token_index if model.self_conditional_model else 0,
                              dtype=torch.int64)
                   .to(device)
                   )
    else:
        codemap = initial_code.to(device)

    if not model.local_class_conditioning or (
            local_class_conditioning_map is None):
        class_conditioning_tensors = {
            conditioning_modality: (
                conditioning_tensor.unsqueeze(1).long()
                .expand(batch_size, -1)
                .to(device))
            for conditioning_modality, conditioning_tensor
            in class_conditioning.items()
        }
    else:
        class_conditioning_tensors = local_class_conditioning_map

    parallel_model = nn.DataParallel(model)
    parallel_model.eval()

    constraint_height = 0
    constraint_width = 0
    if constraint is not None:
        raise NotImplementedError

        if list(constraint.shape) > codemap_size:
            raise ValueError("Incorrect size of constraint, constraint "
                             "should be smaller than the target codemap size")
        else:
            _, constraint_height, constraint_width = constraint.shape

            padding_left = padding_top = 0
            padding_bottom = codemap_size[0] - constraint_height
            padding_right = codemap_size[1] - constraint_width
            padder = torch.nn.ConstantPad2d(
                (padding_left, padding_right, padding_top, padding_bottom),
                value=0).to(device)
            channel_dim = 1
            codemap = (padder(constraint.unsqueeze(channel_dim))
                       .detach()
                       .squeeze(channel_dim)
                       )

    if model.self_conditional_model:
        condition = codemap

    source_sequence, target_sequence = model.to_sequences(
        codemap, condition,
        class_conditioning=class_conditioning_tensors,
        mask=mask
    )

    if model.conditional_model:
        kind = 'target'
        input_sequence = target_sequence
        condition_sequence = source_sequence
    else:
        kind = 'source'
        input_sequence = source_sequence
        condition_sequence = None

    sequence_duration_without_start_symbol: int = (
        model.target_transformer_sequence_length)

    source_start_symbol_duration = model.source_start_symbol.shape[1]
    target_start_symbol_duration = model.target_start_symbol.shape[1]

    codemap_as_sequence = model.flatten_map(codemap, kind=kind)

    if mask is not None:
        mask = model.flatten_map(mask, kind=kind).squeeze(0)
    else:
        mask = torch.full((sequence_duration_without_start_symbol, ),
                          True, dtype=bool)

    class_condition_sequence = None
    if model.local_class_conditioning:
        class_condition_sequence = (
            model.make_condition_sequence(class_conditioning_tensors)
            )

    memory = None
    for i in progressbar_decorator(range(
            sequence_duration_without_start_symbol)):
        if not mask[i]:
            continue

        logits_sequence_out, memory = parallel_model(
            input_sequence, condition_sequence,
            class_condition_sequence,
            memory=memory)

        # apply temperature and filter logits
        logits_sequence_out = logits_sequence_out / temperature
        logits_sequence_out = top_k_top_p_filtering(logits_sequence_out,
                                                    top_k=top_k_sampling_k,
                                                    top_p=top_p_sampling_p)

        next_step_probabilities = torch.softmax(
            logits_sequence_out[:, i, :], dim=1)

        sample = torch.multinomial(next_step_probabilities, 1).squeeze(-1)
        codemap_as_sequence[:, i] = sample.long()

        embedded_sample = model.embed_data(sample, kind)
<<<<<<< HEAD

=======
>>>>>>> 3a0b9b1e
        # translate to account for the added start_symbol!
        input_sequence[:, i+target_start_symbol_duration, :model.embeddings_effective_dim] = (
            embedded_sample)
        if model.self_conditional_model:
<<<<<<< HEAD
            condition_sequence[:, i+source_start_symbol_duration, :model.embeddings_effective_dim] = (
                embedded_sample)
            # the cached memory remains valid here,
            # because the Top encoder uses anti-causal attention
=======
            # the cached memory remains valid here,
            # because the Top encoder uses anti-causal attention
            condition_sequence[:, i+source_start_symbol_duration, :model.embeddings_effective_dim] = (
                embedded_sample)
>>>>>>> 3a0b9b1e

    codemap = model.to_time_frequency_map(codemap_as_sequence,
                                          kind=kind).long()

    return codemap


def plot_codes(top_codes: torch.LongTensor,
               bottom_codes: torch.LongTensor,
               codes_dictionary_dim_top: int,
               codes_dictionary_dim_bottom: int,
               cmap='viridis', plots_per_row: int = 12) -> None:
    assert (len(top_codes)
            == len(bottom_codes))

    num_maps = len(top_codes)
    num_groups = 2
    plots_per_row = min(num_maps, plots_per_row)
    num_rows_per_codemaps_group = int(np.ceil(num_maps / plots_per_row))
    num_rows = num_groups * num_rows_per_codemaps_group

    figure, subplot_axs = plt.subplots(num_rows, plots_per_row,
                                       figsize=(10 * plots_per_row/12,
                                                2*num_rows))
    for ax in subplot_axs.ravel().tolist():
        ax.set_axis_off()

    def get_ax(codemap_group_index: int, codemap_index: int):
        start_row = codemap_group_index * num_rows_per_codemaps_group
        row = start_row + codemap_index // plots_per_row
        ax = subplot_axs[row][codemap_index % plots_per_row]
        return ax

    for group_index, (maps_group, codes_dictionary_dim) in enumerate(
            zip([top_codes, bottom_codes],
                [codes_dictionary_dim_top,
                 codes_dictionary_dim_bottom])):
        for map_index, codemap in enumerate(maps_group):
            ax = get_ax(group_index, map_index)
            im = ax.matshow(codemap.cpu().numpy(), vmin=0,
                            vmax=codes_dictionary_dim-1,
                            cmap=cmap)

    figure.tight_layout()
    # add colorbar for codemaps
    figure.colorbar(im,
                    ax=(subplot_axs.ravel().tolist()))
    return figure, subplot_axs


if __name__ == '__main__':
    parser = argparse.ArgumentParser()
    parser.add_argument('--batch_size', type=int, default=8)
    parser.add_argument('--dataset', type=str, choices=['nsynth', 'imagenet'],
                        required=True)
    parser.add_argument('--model_type_top', type=str,
                        choices=['PixelSNAIL', 'Transformer'],
                        default='PixelSNAIL')
    parser.add_argument('--model_type_bottom', type=str,
                        choices=['PixelSNAIL', 'Transformer'],
                        default='PixelSNAIL')
    parser.add_argument('--vqvae_training_parameters_path', type=str, required=True)
    parser.add_argument('--vqvae_model_parameters_path', type=str, required=True)
    parser.add_argument('--vqvae_weights_path', type=str, required=True)
    parser.add_argument('--prediction_top_parameters_path', type=str,
                        required=True)
    parser.add_argument('--prediction_top_weights_path', type=str,
                        required=True)
    parser.add_argument('--prediction_bottom_parameters_path', type=str,
                        required=True)
    parser.add_argument('--prediction_bottom_weights_path', type=str,
                        required=True)

    def key_value(arg: str) -> Iterable[Tuple[str, str]]:
        key, value = arg.split(',')
        if len(value.split('...')) == 2:
            value = value.split('...')
        return key, value

    parser.add_argument('--class_conditioning', type=key_value, nargs='*',
                        default=[])
    parser.add_argument('--class_conditioning_top', type=key_value, nargs='*',
                        default=[])
    parser.add_argument('--keep_same_top', action='store_true')
    parser.add_argument('--class_conditioning_bottom', type=key_value, nargs='*',
                        default=[])
    # TODO(theis): change this, store label encoders inside the VQNSynthTransformer model class
    parser.add_argument('--database_path_for_label_encoders', type=str)
    parser.add_argument('--temperature', type=float, default=1.0)
    parser.add_argument('--top_p_sampling_p', type=float, default=0.0)
    parser.add_argument('--top_k_sampling_k', type=int, default=0)
    parser.add_argument('--hop_length', type=int, default=512)
    parser.add_argument('--n_fft', type=int, default=2048)
    parser.add_argument('--sample_rate_hz', type=int, default=16000)
    parser.add_argument('--condition_top_audio_path', type=str)
    parser.add_argument('--constraint_top_audio_path', type=str)
    parser.add_argument('--constraint_top_num_timesteps', type=int)
    parser.add_argument('--output_directory', type=str, default='./')

    args = parser.parse_args()

    def expand_path(path: str) -> pathlib.Path:
        return pathlib.Path(path).expanduser().absolute()

    OUTPUT_DIRECTORY = expand_path(args.output_directory)

    run_ID = (datetime.now().strftime('%Y%m%d-%H%M%S-')
              + str(uuid.uuid4())[:6])
    print("Sample ID: ", run_ID)

    device = 'cuda' if torch.cuda.is_available() else 'cpu'

    if args.model_type_top == 'PixelSNAIL':
        ModelTop = PixelSNAIL
    elif args.model_type_top == 'Transformer':
        ModelTop = VQNSynthTransformer
    else:
        raise ValueError(
            f"Unexpected value {args.model_type_top} for option model_type_top")

    if args.model_type_bottom == 'PixelSNAIL':
        ModelBottom = PixelSNAIL
    elif args.model_type_bottom == 'Transformer':
        ModelBottom = VQNSynthTransformer
    else:
        raise ValueError(
            f"Unexpected value {args.model_type_bottom} for option model_type_bottom")

    model_vqvae = VQVAE.from_parameters_and_weights(
        expand_path(args.vqvae_model_parameters_path),
        expand_path(args.vqvae_weights_path),
        device=device
        ).to(device).eval()
    model_top = ModelTop.from_parameters_and_weights(
        expand_path(args.prediction_top_parameters_path),
        expand_path(args.prediction_top_weights_path),
        device=device
        ).to(device).eval()
    model_bottom = ModelBottom.from_parameters_and_weights(
        expand_path(args.prediction_bottom_parameters_path),
        expand_path(args.prediction_bottom_weights_path),
        device=device
        ).to(device).eval()

    VQVAE_TRAINING_PARAMETERS_PATH = expand_path(
        args.vqvae_training_parameters_path)
    # retrieve n_fft, hop length, window length parameters...
    with open(VQVAE_TRAINING_PARAMETERS_PATH, 'r') as f:
        vqvae_training_parameters = json.load(f)
    spectrograms_helper = vqvae_utils.get_spectrograms_helper(
        device=device, **vqvae_training_parameters)

    def to_dictionary(key_value_list: Iterable[Tuple[any, any]]
                      ) -> Mapping[any, any]:
        return {key: value for key, value in key_value_list}

    if len(args.class_conditioning_top) > 0:
        assert len(args.class_conditioning_bottom) > 0
        class_conditioning_top = to_dictionary(args.class_conditioning_top)
        class_conditioning_bottom = to_dictionary(
            args.class_conditioning_bottom)
    else:
        # use same conditioning for top and bottom
        class_conditioning_top = to_dictionary(args.class_conditioning)
        class_conditioning_bottom = class_conditioning_top

    classes_for_conditioning = set()
    classes_for_conditioning.update(class_conditioning_top.keys())
    classes_for_conditioning.update(class_conditioning_bottom.keys())
    # additional_modalities = set(modality
    #                             for modality, _ in )
    # classes_for_conditioning.update(additional_modalities)

    if args.database_path_for_label_encoders is not None:
        DATABASE_PATH = expand_path(args.database_path_for_label_encoders)
        dataset = LMDBDataset(
            DATABASE_PATH,
            classes_for_conditioning=list(classes_for_conditioning)
        )
        label_encoders_per_conditioning = dataset.label_encoders

    class_conditioning_tensors_top = make_conditioning_tensors(
        class_conditioning_top,
        label_encoders_per_conditioning)
    class_conditioning_tensors_bottom = make_conditioning_tensors(
        class_conditioning_bottom,
        label_encoders_per_conditioning)

    with torch.no_grad():
        initial_code = None
        if args.condition_top_audio_path is not None:
            condition_mel_spec_and_IF = spectrograms_helper.from_wavfile(
                args.condition_top_audio_path)

            (_, _, _, condition_code_top, condition_code_bottom,
             *_) = model_vqvae.encode(condition_mel_spec_and_IF.to(device))

            # repeat condition for the whole batch
            top_code = condition_code_top.repeat(args.batch_size, 1, 1)
            initial_code = condition_code_bottom.repeat(args.batch_size, 1, 1)
        elif args.constraint_top_audio_path is not None:
            constraint_mel_spec_and_IF = spectrograms_helper.from_wavfile(
                args.constraint_top_audio_path)

            (_, _, _, constraint_code_top, *_) = model_vqvae.encode(
                constraint_mel_spec_and_IF.to(device))
            constraint_code_top_restrained = (
                constraint_code_top[:, :args.constraint_top_num_timesteps-1])
            top_code_sample = sample_model(
                model_top, device, batch_size=1, codemap_size=model_top.shape,
                temperature=args.temperature,
                constraint=constraint_code_top_restrained,
                class_conditioning=class_conditioning_tensors_top,
                top_p_sampling_p=args.top_p_sampling_p,
                top_k_sampling_k=args.top_k_sampling_k
                )

            # repeat condition for the whole batch
            top_code = top_code_sample.repeat(args.batch_size, 1, 1)
        else:
            batch_size_top = args.batch_size
            if args.keep_same_top:
                batch_size_top = 1
            top_code_sample = sample_model(
                model_top, device, batch_size_top, model_top.shape,
                args.temperature,
                class_conditioning=class_conditioning_tensors_top,
                top_p_sampling_p=args.top_p_sampling_p,
                top_k_sampling_k=args.top_k_sampling_k)
            top_code = top_code_sample

            if args.keep_same_top:
                top_code = top_code.repeat(args.batch_size, 1, 1)

        # sample bottom code contitioned on the top code
        bottom_sample = sample_model(
            model_bottom, device, args.batch_size, model_bottom.shape,
            args.temperature, condition=top_code,
            class_conditioning=class_conditioning_tensors_bottom,
            initial_code=initial_code,
            top_p_sampling_p=args.top_p_sampling_p,
            top_k_sampling_k=args.top_k_sampling_k
        )

        decoded_sample = model_vqvae.decode_code(top_code, bottom_sample)

    codes_figure, _ = plot_codes(top_code, bottom_sample,
                                 model_top.n_class,
                                 model_bottom.n_class)

    condition_top_audio = None
    if args.condition_top_audio_path is not None:
        CONDITION_TOP_AUDIO_PATH = expand_path(args.condition_top_audio_path)
        import torchvision.transforms as transforms
        sample_audio, fs_hz = torchaudio.load_wav(CONDITION_TOP_AUDIO_PATH,
                                                  channels_first=True)
        resampler = torchaudio.transforms.Resample(
            orig_freq=fs_hz, new_freq=args.sample_rate_hz)
        sample_audio = resampler(sample_audio.cuda())
        toFloat = transforms.Lambda(lambda x: (x / np.iinfo(np.int16).max))
        sample_audio = toFloat(sample_audio)
        condition_top_audio = sample_audio.flatten().cpu().numpy()

    def make_audio(mag_and_IF_batch: torch.Tensor,
                   condition_audio: Optional[np.ndarray],
                   normalize: bool = False) -> np.ndarray:
        audio_batch = spectrograms_helper.to_audio(mag_and_IF_batch)

        if normalize:
            normalized_audio_batch = (
                audio_batch
                / audio_batch.abs().max(dim=1, keepdim=True)[0])
            audio_batch = normalized_audio_batch

        audio_mono_concatenated = audio_batch.flatten().cpu().numpy()
        if condition_audio is not None:
            audio_mono_concatenated = np.concatenate(
                [condition_audio,
                 np.zeros(condition_audio.shape),
                 audio_mono_concatenated])
        return audio_mono_concatenated

    os.makedirs(OUTPUT_DIRECTORY, exist_ok=True)
    with open(OUTPUT_DIRECTORY / f'{run_ID}-command_line_parameters.json', 'w') as f:
        json.dump(args.__dict__, f, indent=4)

    codes_figure.savefig(OUTPUT_DIRECTORY / f'{run_ID}-codemaps.png')

    audio_sample_path = OUTPUT_DIRECTORY / f'{run_ID}.wav'
    soundfile.write(audio_sample_path,
                    make_audio(decoded_sample, condition_top_audio),
                    samplerate=args.sample_rate_hz)

    # write spectrogram and IF
    channel_dim = 1
    for channel_index, channel_name in enumerate(
            ['spectrogram', 'instantaneous_frequency']):
        channel = decoded_sample.select(channel_dim, channel_index
                                        ).unsqueeze(channel_dim)
        save_image(
            channel,
            os.path.join(args.output_directory, f'{run_ID}-{channel_name}.png'),
            nrow=args.batch_size,
            # normalize=True,
            # range=(-1, 1),
            # scale_each=True,
        )<|MERGE_RESOLUTION|>--- conflicted
+++ resolved
@@ -270,25 +270,14 @@
         codemap_as_sequence[:, i] = sample.long()
 
         embedded_sample = model.embed_data(sample, kind)
-<<<<<<< HEAD
-
-=======
->>>>>>> 3a0b9b1e
         # translate to account for the added start_symbol!
         input_sequence[:, i+target_start_symbol_duration, :model.embeddings_effective_dim] = (
             embedded_sample)
         if model.self_conditional_model:
-<<<<<<< HEAD
-            condition_sequence[:, i+source_start_symbol_duration, :model.embeddings_effective_dim] = (
-                embedded_sample)
-            # the cached memory remains valid here,
-            # because the Top encoder uses anti-causal attention
-=======
             # the cached memory remains valid here,
             # because the Top encoder uses anti-causal attention
             condition_sequence[:, i+source_start_symbol_duration, :model.embeddings_effective_dim] = (
                 embedded_sample)
->>>>>>> 3a0b9b1e
 
     codemap = model.to_time_frequency_map(codemap_as_sequence,
                                           kind=kind).long()
